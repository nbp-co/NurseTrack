--- conflicted
+++ resolved
@@ -38,9 +38,6 @@
 args = "npm run dev"
 waitForPort = 5000
 
-<<<<<<< HEAD
 [agent]
+
 integrations = ["javascript_database==1.0.0"]
-=======
-[agent]
->>>>>>> b5d1dd97
