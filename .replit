modules = ["nodejs-20", "web", "postgresql-16"]
run = "npm run dev"
hidden = [".config", ".git", "generated-icon.png", "node_modules", "dist"]

[nix]
channel = "stable-24_05"

[deployment]
deploymentTarget = "autoscale"
build = ["npm", "run", "build"]
run = ["npm", "run", "start"]

[[ports]]
localPort = 5000
externalPort = 80

[env]
PORT = "5000"

[workflows]
runButton = "Project"

[[workflows.workflow]]
name = "Project"
mode = "parallel"
author = "agent"

[[workflows.workflow.tasks]]
task = "workflow.run"
args = "Start application"

[[workflows.workflow]]
name = "Start application"
author = "agent"

[[workflows.workflow.tasks]]
task = "shell.exec"
args = "npm run dev"
waitForPort = 5000

<<<<<<< HEAD
[agent]
=======
[agent]
integrations = ["javascript_database==1.0.0"]
>>>>>>> a9d1f2b2
<|MERGE_RESOLUTION|>--- conflicted
+++ resolved
@@ -38,9 +38,4 @@
 args = "npm run dev"
 waitForPort = 5000
 
-<<<<<<< HEAD
 [agent]
-=======
-[agent]
-integrations = ["javascript_database==1.0.0"]
->>>>>>> a9d1f2b2
