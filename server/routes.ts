import type { Express } from "express";
import { createServer, type Server } from "http";
import { storage } from "./storage";
<<<<<<< HEAD
import { insertUserSchema, insertContractSchema, insertShiftSchema, insertExpenseSchema, insertFeedbackSchema, createContractRequestSchema, updateContractRequestSchema, updateContractStatusSchema } from "@shared/schema";
import * as contractsService from "./services/contracts";
=======
import { insertUserSchema, insertContractSchema, insertShiftSchema, insertExpenseSchema, insertFeedbackSchema } from "@shared/schema";
>>>>>>> b5d1dd97

export async function registerRoutes(app: Express): Promise<Server> {
  // Auth routes
  app.post("/api/auth/login", async (req, res) => {
    try {
      const { email, password } = req.body;
      const user = await storage.getUserByEmail(email);
      
      if (!user || user.password !== password) {
        return res.status(401).json({ message: "Invalid credentials" });
      }
      
      res.json({ user: { id: user.id, email: user.email, name: user.name, role: user.role } });
    } catch (error) {
      res.status(500).json({ message: "Login failed" });
    }
  });

  app.post("/api/auth/register", async (req, res) => {
    try {
      const userData = insertUserSchema.parse(req.body);
      const existingUser = await storage.getUserByEmail(userData.email);
      
      if (existingUser) {
        return res.status(409).json({ message: "User already exists" });
      }
      
      const user = await storage.createUser(userData);
      res.json({ user: { id: user.id, email: user.email, name: user.name, role: user.role } });
    } catch (error) {
      res.status(400).json({ message: "Registration failed" });
    }
  });

  // Contract routes with timezone/DST handling and shift seeding
  app.get("/api/contracts", async (req, res) => {
    try {
      const status = req.query.status as string;
      const page = parseInt(req.query.page as string) || 1;
      const limit = parseInt(req.query.limit as string) || 10;
      
      // For now, we'll use the existing storage method and enhance it later
      const userId = req.query.userId as string;
      if (!userId) return res.status(400).json({ message: "User ID required" });
      
      const contracts = await storage.listContracts(userId);
      
      // Add shift counts to each contract
      const contractsWithShiftCounts = await Promise.all(
        contracts.map(async (contract) => {
          const shiftsCount = await storage.getShiftCountByContract(contract.id);
          return {
            ...contract,
            shiftsCount
          };
        })
      );
      
      // Apply status filter if provided
      const filteredContracts = status ? 
        contractsWithShiftCounts.filter(contract => contract.status === status) : 
        contractsWithShiftCounts;
      
      // Apply pagination
      const startIndex = (page - 1) * limit;
      const paginatedContracts = filteredContracts.slice(startIndex, startIndex + limit);
      
      res.json({
        contracts: paginatedContracts,
        pagination: {
          page,
          limit,
          total: filteredContracts.length,
          totalPages: Math.ceil(filteredContracts.length / limit)
        }
      });
    } catch (error) {
      console.error('Failed to fetch contracts:', error);
      res.status(500).json({ message: "Failed to fetch contracts" });
    }
  });

  app.post("/api/contracts", async (req, res) => {
    try {
      const contractData = createContractRequestSchema.parse(req.body);
      
      // Get userId from query params
      const userId = req.query.userId as string;
      if (!userId) return res.status(400).json({ message: "User ID required" });
      
      // Validate schedule if seedShifts is true
      const scheduleErrors = contractsService.validateSchedule(contractData.schedule, contractData.seedShifts);
      if (scheduleErrors.length > 0) {
        return res.status(400).json({ 
          message: "Schedule validation failed", 
          errors: scheduleErrors 
        });
      }
      
      // Validate date range
      const dateErrors = contractsService.validateDateRange(contractData.startDate, contractData.endDate);
      if (dateErrors.length > 0) {
        return res.status(400).json({ 
          message: "Date validation failed", 
          errors: dateErrors 
        });
      }
      
      // Start transaction - create contract
      const contract = await storage.createContract({
        name: contractData.name,
        facility: contractData.facility || '',
        role: '', // Default empty role since removed from requirements
        startDate: contractData.startDate,
        endDate: contractData.endDate,
        baseRate: contractData.baseRate,
        otRate: contractData.otRate || null,
        hoursPerWeek: contractData.hoursPerWeek || null,
        timezone: contractData.timezone || 'America/Chicago',
        status: 'unconfirmed',
        userId: userId
      });
      
      // Seed shifts if requested
      let seedResult = null;
      if (contractData.seedShifts) {
        try {
          seedResult = await contractsService.seedShifts(
            contract.id,
            userId,
            contractData.startDate,
            contractData.endDate,
            contractData.timezone || 'America/Chicago',
            contractData.schedule
          );
          
          console.log(`Shifts seeded: ${seedResult.created} created, ${seedResult.skipped} skipped`);
        } catch (error) {
          console.error('Failed to seed shifts:', error);
          seedResult = {
            contractId: contract.id,
            totalDays: 0,
            enabledDays: 0,
            created: 0,
            skipped: 0
          };
        }
      }
      
      res.json({
        contract,
        seedResult
      });
    } catch (error) {
      console.error('Failed to create contract:', error);
      res.status(400).json({ message: "Failed to create contract", error: error.message });
    }
  });

  app.put("/api/contracts/:id", async (req, res) => {
    try {
      const contractId = parseInt(req.params.id);
      const updateData = updateContractRequestSchema.parse(req.body);
      
      // Get existing contract with schedule
      const existing = await contractsService.getContractWithSchedule(contractId);
      if (!existing) {
        return res.status(404).json({ message: "Contract not found" });
      }
      
      // Validate schedule if provided
      if (updateData.schedule) {
        const scheduleErrors = contractsService.validateSchedule(
          updateData.schedule, 
          updateData.seedShifts ?? false
        );
        if (scheduleErrors.length > 0) {
          return res.status(400).json({ 
            message: "Schedule validation failed", 
            errors: scheduleErrors 
          });
        }
      }
      
      // Validate date range if provided
      if (updateData.startDate || updateData.endDate) {
        const startDate = updateData.startDate || existing.contract.startDate;
        const endDate = updateData.endDate || existing.contract.endDate;
        const dateErrors = contractsService.validateDateRange(startDate, endDate);
        if (dateErrors.length > 0) {
          return res.status(400).json({ 
            message: "Date validation failed", 
            errors: dateErrors 
          });
        }
      }
      
      // Update contract
      const updatedContract = await storage.updateContract(contractId.toString(), {
        name: updateData.name,
        facility: updateData.facility,
        role: updateData.role,
        status: updateData.status,
        startDate: updateData.startDate,
        endDate: updateData.endDate,
        baseRate: updateData.baseRate,
        otRate: updateData.otRate,
        hoursPerWeek: updateData.hoursPerWeek,
        timezone: updateData.timezone,
      });
      
      if (!updatedContract) {
        return res.status(404).json({ message: "Contract not found" });
      }
      
      let updateResult = { created: 0, updated: 0, deleted: 0 };
      
      if (updateData.schedule) {
        // Update schedule days
        await contractsService.upsertScheduleDays(contractId, updateData.schedule);
        
        // Compute and apply seed actions if schedule or dates changed
        const oldScheduleConfig = {
          defaultStart: existing.schedule.find(s => s.weekday === 0)?.startLocal || '07:00',
          defaultEnd: existing.schedule.find(s => s.weekday === 0)?.endLocal || '19:00',
          days: Object.fromEntries(
            existing.schedule.map(s => [
              s.weekday.toString(),
              { 
                enabled: s.enabled, 
                start: s.startLocal, 
                end: s.endLocal 
              }
            ])
          )
        };
        
        const actions = contractsService.computeSeedActions(
          existing.contract,
          existing.schedule,
          updateData,
          updateData.schedule
        );
        
        console.log('Computed actions:', JSON.stringify(actions, null, 2));
        
        // Ensure actions has the right structure
        if (!actions || typeof actions !== 'object') {
          console.error('computeSeedActions returned invalid object:', actions);
          updateResult = { created: 0, updated: 0, deleted: 0 };
        } else {
          updateResult = await contractsService.applySeedActions(
            contractId,
            existing.contract.userId,
            actions,
            updateData.timezone || existing.contract.timezone,
            updateData.schedule
          );
        }
        
        console.log('Update summary:', updateResult);
      }
      
      res.json({
        contract: updatedContract,
        updateResult
      });
    } catch (error) {
      console.error('Failed to update contract:', error);
      res.status(400).json({ message: "Failed to update contract", error: error.message });
    }
  });

  app.patch("/api/contracts/:id/status", async (req, res) => {
    try {
      const contractId = parseInt(req.params.id);
      const { status } = updateContractStatusSchema.parse(req.body);
      
      // Simple status transition validation
      const existing = await contractsService.getContractWithSchedule(contractId);
      if (!existing) {
        return res.status(404).json({ message: "Contract not found" });
      }
      
      const currentStatus = existing.contract.status;
      const validTransitions = {
        'unconfirmed': ['active', 'archive'],
        'active': ['archive'],
        'archive': []
      };
      
      if (!validTransitions[currentStatus]?.includes(status)) {
        return res.status(400).json({ 
          message: `Invalid status transition from ${currentStatus} to ${status}` 
        });
      }
      
      const updatedContract = await storage.updateContract(contractId.toString(), { status });
      
      if (!updatedContract) {
        return res.status(404).json({ message: "Contract not found" });
      }
      
      res.json(updatedContract);
    } catch (error) {
      console.error('Failed to update contract status:', error);
      res.status(400).json({ message: "Failed to update contract status", error: error.message });
    }
  });

  app.delete("/api/contracts/:id", async (req, res) => {
    try {
      const contractId = parseInt(req.params.id);
      
      // Check if contract exists
      const existing = await contractsService.getContractWithSchedule(contractId);
      if (!existing) {
        return res.status(404).json({ message: "Contract not found" });
      }
      
      // Delete associated shifts first
      await storage.deleteShiftsByContract(contractId.toString());
      
      // Delete contract schedule days
      await contractsService.deleteContractSchedule(contractId);
      
      // Delete the contract
      const deleted = await storage.deleteContract(contractId.toString());
      
      if (!deleted) {
        return res.status(404).json({ message: "Contract not found" });
      }
      
      res.json({ message: "Contract deleted successfully" });
    } catch (error) {
      console.error('Failed to delete contract:', error);
      res.status(400).json({ message: "Failed to delete contract", error: error.message });
    }
  });

  // Shift routes
  app.get("/api/shifts", async (req, res) => {
    try {
      const userId = req.query.userId as string;
      if (!userId) return res.status(400).json({ message: "User ID required" });
      
      const filters = {
        month: req.query.month as string,
        contractId: req.query.contractId as string,
      };
      
      const shifts = await storage.listShifts(userId, filters);
      res.json(shifts);
    } catch (error) {
      res.status(500).json({ message: "Failed to fetch shifts" });
    }
  });

  app.post("/api/shifts", async (req, res) => {
    try {
      const userId = req.query.userId as string;
      if (!userId) return res.status(400).json({ message: "User ID required" });
      
      const shiftData = insertShiftSchema.parse(req.body);
      const shift = await storage.createShift({ ...shiftData, userId });
      res.json(shift);
    } catch (error) {
      res.status(400).json({ message: "Failed to create shift" });
    }
  });

  app.put("/api/shifts/:id", async (req, res) => {
    try {
      const shiftData = insertShiftSchema.partial().parse(req.body);
      const shift = await storage.updateShift(req.params.id, shiftData);
      
      if (!shift) {
        return res.status(404).json({ message: "Shift not found" });
      }
      
      res.json(shift);
    } catch (error) {
      res.status(400).json({ message: "Failed to update shift" });
    }
  });

  app.post("/api/shifts/:id/confirm", async (req, res) => {
    try {
      const { actualStart, actualEnd } = req.body;
      const shift = await storage.confirmShiftCompleted(req.params.id, { actualStart, actualEnd });
      
      if (!shift) {
        return res.status(404).json({ message: "Shift not found" });
      }
      
      res.json(shift);
    } catch (error) {
      res.status(400).json({ message: "Failed to confirm shift" });
    }
  });

  // Expense routes
  app.get("/api/expenses", async (req, res) => {
    try {
      const userId = req.query.userId as string;
      if (!userId) return res.status(400).json({ message: "User ID required" });
      
      const filters = {
        contractId: req.query.contractId as string,
        category: req.query.category as string,
        startDate: req.query.startDate as string,
        endDate: req.query.endDate as string,
      };
      
      const expenses = await storage.listExpenses(userId, filters);
      res.json(expenses);
    } catch (error) {
      res.status(500).json({ message: "Failed to fetch expenses" });
    }
  });

  app.post("/api/expenses", async (req, res) => {
    try {
      const userId = req.query.userId as string;
      if (!userId) return res.status(400).json({ message: "User ID required" });
      
      const expenseData = insertExpenseSchema.parse(req.body);
      const expense = await storage.createExpense({ ...expenseData, userId });
      res.json(expense);
    } catch (error) {
      res.status(400).json({ message: "Failed to create expense" });
    }
  });

  app.put("/api/expenses/:id", async (req, res) => {
    try {
      const expenseData = insertExpenseSchema.partial().parse(req.body);
      const expense = await storage.updateExpense(req.params.id, expenseData);
      
      if (!expense) {
        return res.status(404).json({ message: "Expense not found" });
      }
      
      res.json(expense);
    } catch (error) {
      res.status(400).json({ message: "Failed to update expense" });
    }
  });

  // Feedback routes
  app.get("/api/feedback", async (req, res) => {
    try {
      const feedback = await storage.listFeedback();
      res.json(feedback);
    } catch (error) {
      res.status(500).json({ message: "Failed to fetch feedback" });
    }
  });

  app.post("/api/feedback", async (req, res) => {
    try {
      const userId = req.query.userId as string;
      const feedbackData = insertFeedbackSchema.parse(req.body);
      const feedback = await storage.createFeedback({ ...feedbackData, userId });
      res.json(feedback);
    } catch (error) {
      res.status(400).json({ message: "Failed to create feedback" });
    }
  });

  const httpServer = createServer(app);
  return httpServer;
}<|MERGE_RESOLUTION|>--- conflicted
+++ resolved
@@ -1,12 +1,10 @@
 import type { Express } from "express";
 import { createServer, type Server } from "http";
 import { storage } from "./storage";
-<<<<<<< HEAD
+
 import { insertUserSchema, insertContractSchema, insertShiftSchema, insertExpenseSchema, insertFeedbackSchema, createContractRequestSchema, updateContractRequestSchema, updateContractStatusSchema } from "@shared/schema";
 import * as contractsService from "./services/contracts";
-=======
-import { insertUserSchema, insertContractSchema, insertShiftSchema, insertExpenseSchema, insertFeedbackSchema } from "@shared/schema";
->>>>>>> b5d1dd97
+
 
 export async function registerRoutes(app: Express): Promise<Server> {
   // Auth routes
