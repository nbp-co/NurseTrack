import { useState } from "react";
import { useForm } from "react-hook-form";
import { zodResolver } from "@hookform/resolvers/zod";
import { z } from "zod";
import {
  Dialog,
  DialogContent,
  DialogHeader,
  DialogTitle,
} from "@/components/ui/dialog";
import {
  Form,
  FormControl,
  FormField,
  FormItem,
  FormLabel,
  FormMessage,
} from "@/components/ui/form";
import { Input } from "@/components/ui/input";
import { Button } from "@/components/ui/button";
import {
  Select,
  SelectContent,
  SelectItem,
  SelectTrigger,
  SelectValue,
} from "@/components/ui/select";
import { Checkbox } from "@/components/ui/checkbox";
import { Contract } from "@/types";

const contractFormSchema = z.object({
  facility: z.string().min(1, "Contract name is required"),
  role: z.string().min(1, "Role is required"),
  department: z.string().optional(),
  baseRate: z.number().min(0.01, "Base rate must be greater than 0"),
  overtimeRate: z.number().min(0, "OT rate must be greater than or equal to 0").optional(),
  weeklyHours: z.number().min(1, "Weekly hours must be at least 1").max(80, "Weekly hours cannot exceed 80"),
  startDate: z.string().min(1, "Start date is required"),
  endDate: z.string().min(1, "End date is required"),
  byDay: z.array(z.string()).min(1, "Select at least one day of the week"),
  defaultStart: z.string().min(1, "Default start time is required"),
  defaultEnd: z.string().min(1, "Default end time is required"),
  // Individual day schedules
  mondayStart: z.string().optional(),
  mondayEnd: z.string().optional(),
  tuesdayStart: z.string().optional(),
  tuesdayEnd: z.string().optional(),
  wednesdayStart: z.string().optional(),
  wednesdayEnd: z.string().optional(),
  thursdayStart: z.string().optional(),
  thursdayEnd: z.string().optional(),
  fridayStart: z.string().optional(),
  fridayEnd: z.string().optional(),
  saturdayStart: z.string().optional(),
  saturdayEnd: z.string().optional(),
  sundayStart: z.string().optional(),
  sundayEnd: z.string().optional(),
  address: z.string().min(1, "Address must contain at least street and city").optional().or(z.literal("")),
  contactName: z.string().min(2, "Contact name must be at least 2 characters").max(50, "Contact name cannot exceed 50 characters").regex(/^[a-zA-Z\s.-]+$/, "Contact name can only contain letters, spaces, periods, and hyphens").optional().or(z.literal("")),
  phoneNumber: z.string().regex(/^([0-9]{3})-([0-9]{3})-([0-9]{4})$/, "Please enter a valid phone number (e.g., 444-444-4444)").optional().or(z.literal("")),
  notes: z.string().max(500, "Notes cannot exceed 500 characters").optional(),
});

type ContractFormData = z.infer<typeof contractFormSchema>;

interface ContractWizardProps {
  isOpen: boolean;
  onClose: () => void;
  onSubmit: (data: Omit<Contract, 'id'>) => void;
  initialData?: Contract;
}

const DAYS_OF_WEEK = [
  { value: "SUN", label: "Sunday" },
  { value: "MON", label: "Monday" },
  { value: "TUE", label: "Tuesday" },
  { value: "WED", label: "Wednesday" },
  { value: "THU", label: "Thursday" },
  { value: "FRI", label: "Friday" },
  { value: "SAT", label: "Saturday" },
];

const ROLES = [
  "Registered Nurse (RN)",
  "Licensed Practical Nurse (LPN)",
  "Certified Nursing Assistant (CNA)",
  "Nurse Practitioner (NP)",
];

const DEPARTMENTS = [
  "ICU",
  "Emergency",
  "Medical/Surgical",
  "Pediatrics",
  "Oncology",
  "OR",
  "Labor & Delivery",
  "NICU",
];

export function ContractWizard({ isOpen, onClose, onSubmit, initialData }: ContractWizardProps) {
  const [currentStep, setCurrentStep] = useState(1);
  
  const form = useForm<ContractFormData>({
    resolver: zodResolver(contractFormSchema),
    defaultValues: {
      facility: initialData?.facility || "",
      role: initialData?.role || "",
      department: initialData?.department || "",
      baseRate: initialData?.baseRate || 0,
      overtimeRate: initialData?.overtimeRate || undefined,
      weeklyHours: initialData?.weeklyHours || 40,
      startDate: initialData?.startDate || "",
      endDate: initialData?.endDate || "",
      byDay: initialData?.recurrence.byDay || ['MON', 'TUE', 'WED', 'THU', 'FRI'],
      defaultStart: initialData?.recurrence.defaultStart || "07:00",
      defaultEnd: initialData?.recurrence.defaultEnd || "19:00",
      // Individual day defaults - use default times initially
      mondayStart: initialData?.recurrence.defaultStart || "07:00",
      mondayEnd: initialData?.recurrence.defaultEnd || "19:00",
      tuesdayStart: initialData?.recurrence.defaultStart || "07:00",
      tuesdayEnd: initialData?.recurrence.defaultEnd || "19:00",
      wednesdayStart: initialData?.recurrence.defaultStart || "07:00",
      wednesdayEnd: initialData?.recurrence.defaultEnd || "19:00",
      thursdayStart: initialData?.recurrence.defaultStart || "07:00",
      thursdayEnd: initialData?.recurrence.defaultEnd || "19:00",
      fridayStart: initialData?.recurrence.defaultStart || "07:00",
      fridayEnd: initialData?.recurrence.defaultEnd || "19:00",
      saturdayStart: initialData?.recurrence.defaultStart || "07:00",
      saturdayEnd: initialData?.recurrence.defaultEnd || "19:00",
      sundayStart: initialData?.recurrence.defaultStart || "07:00",
      sundayEnd: initialData?.recurrence.defaultEnd || "19:00",
      address: initialData?.address || "",
      contactName: initialData?.contactName || "",
      phoneNumber: initialData?.phoneNumber || "",
      notes: initialData?.notes || "",
    },
  });

  const handleNext = () => {
    if (currentStep < 3) {
      setCurrentStep(currentStep + 1);
    }
  };

  const handlePrev = () => {
    if (currentStep > 1) {
      setCurrentStep(currentStep - 1);
    }
  };

  // Update all individual day times when default times change
  const updateAllDayTimes = (startTime: string, endTime: string) => {
    const selectedDays = form.watch('byDay');
    selectedDays.forEach(dayCode => {
      const day = DAYS_OF_WEEK.find(d => d.value === dayCode);
      if (day) {
        const dayName = day.label.toLowerCase();
        form.setValue(`${dayName}Start` as keyof ContractFormData, startTime);
        form.setValue(`${dayName}End` as keyof ContractFormData, endTime);
      }
    });
  };

  const handleSubmit = (data: ContractFormData) => {
    const contract: Omit<Contract, 'id'> = {
      facility: data.facility,
      role: data.role,
      department: data.department,
      startDate: data.startDate,
      endDate: data.endDate,
      payType: 'hourly',
      baseRate: data.baseRate,
      overtimeRate: data.overtimeRate,
      weeklyHours: data.weeklyHours,
      recurrence: {
        byDay: data.byDay as any,
        defaultStart: data.defaultStart,
        defaultEnd: data.defaultEnd,
        exceptions: initialData?.recurrence.exceptions || []
      },
      status: initialData?.status || 'planned',
      address: data.address,
      contactName: data.contactName,
      phoneNumber: data.phoneNumber,
      notes: data.notes
    };
    
    onSubmit(contract);
    onClose();
  };

  const renderStepIndicator = () => (
    <div className="flex items-center justify-between mb-8">
      <div className="flex items-center space-x-4">
        {[1, 2, 3].map((step) => (
          <div key={step} className="flex items-center">
            <div className={`w-8 h-8 rounded-full flex items-center justify-center text-sm font-medium ${
              currentStep >= step 
                ? "bg-primary text-primary-foreground" 
                : "bg-gray-200 text-gray-600"
            }`}>
              {step}
            </div>
            <span className={`ml-2 text-sm font-medium ${
              currentStep >= step ? "text-gray-900" : "text-gray-500"
            }`}>
              {step === 1 ? "Basics" : step === 2 ? "Schedule" : "Review"}
            </span>
            {step < 3 && <div className="w-8 h-0.5 bg-gray-200 ml-4"></div>}
          </div>
        ))}
      </div>
    </div>
  );

  return (
    <Dialog open={isOpen} onOpenChange={onClose}>
      <DialogContent className="sm:max-w-2xl max-h-[90vh] overflow-y-auto" data-testid="dialog-contract-wizard">
        <DialogHeader>
          <DialogTitle data-testid="text-contract-wizard-title">
            {initialData ? "Edit Contract" : "Add New Contract"}
          </DialogTitle>
        </DialogHeader>
        
        <Form {...form}>
          <form onSubmit={form.handleSubmit(handleSubmit)} className="space-y-6">
            {renderStepIndicator()}

            {/* Step 1: Basics */}
            {currentStep === 1 && (
              <div className="space-y-6" data-testid="step-contract-basics">
                <FormField
                  control={form.control}
                  name="facility"
                  render={({ field }) => (
                    <FormItem>
                      <FormLabel>Contract Name *</FormLabel>
                      <FormControl>
                        <Input 
                          placeholder="St. Mary's Hospital Contract" 
                          {...field} 
                          data-testid="input-facility"
                        />
                      </FormControl>
                      <FormMessage />
                    </FormItem>
                  )}
                />

                <div className="grid grid-cols-1 md:grid-cols-2 gap-6">
                  <FormField
                    control={form.control}
                    name="department"
                    render={({ field }) => (
                      <FormItem>
                        <FormLabel>Facility/Unit</FormLabel>
                        <FormControl>
                          <Input 
                            placeholder="ICU, Emergency, Medical/Surgical" 
                            {...field} 
                            data-testid="input-department"
                          />
                        </FormControl>
                        <FormMessage />
                      </FormItem>
                    )}
                  />

                  <FormField
                    control={form.control}
                    name="role"
                    render={({ field }) => (
                      <FormItem>
                        <FormLabel>Role *</FormLabel>
                        <Select onValueChange={field.onChange} defaultValue={field.value}>
                          <FormControl>
                            <SelectTrigger data-testid="select-role">
                              <SelectValue placeholder="Select a role" />
                            </SelectTrigger>
                          </FormControl>
                          <SelectContent>
                            {ROLES.map((role) => (
                              <SelectItem key={role} value={role}>
                                {role}
                              </SelectItem>
                            ))}
                          </SelectContent>
                        </Select>
                        <FormMessage />
                      </FormItem>
                    )}
                  />
                </div>
                
                <div className="grid grid-cols-1 md:grid-cols-2 gap-6">
                  <FormField
                    control={form.control}
                    name="startDate"
                    render={({ field }) => (
                      <FormItem>
                        <FormLabel>Start Date *</FormLabel>
                        <FormControl>
                          <Input 
                            type="date" 
                            {...field} 
                            data-testid="input-start-date"
                          />
                        </FormControl>
                        <FormMessage />
                      </FormItem>
                    )}
                  />

                  <FormField
                    control={form.control}
                    name="endDate"
                    render={({ field }) => (
                      <FormItem>
                        <FormLabel>End Date *</FormLabel>
                        <FormControl>
                          <Input 
                            type="date" 
                            {...field} 
                            data-testid="input-end-date"
                          />
                        </FormControl>
                        <FormMessage />
                      </FormItem>
                    )}
                  />
                </div>

                <div className="grid grid-cols-1 md:grid-cols-2 gap-6">
                  <FormField
                    control={form.control}
                    name="baseRate"
                    render={({ field }) => (
                      <FormItem>
                        <FormLabel>Base Rate *</FormLabel>
                        <FormControl>
                          <div className="relative">
                            <span className="absolute left-3 top-1/2 transform -translate-y-1/2 text-gray-500">$</span>
                            <Input 
                              type="number" 
                              step="0.01" 
                              placeholder="45.00"
                              className="pl-8"
                              {...field}
                              onChange={(e) => field.onChange(parseFloat(e.target.value) || 0)}
                              data-testid="input-base-rate"
                            />
                          </div>
                        </FormControl>
                        <FormMessage />
                      </FormItem>
                    )}
                  />

                  <FormField
                    control={form.control}
                    name="overtimeRate"
<<<<<<< HEAD
                    render={({ field }) => (
                      <FormItem>
                        <FormLabel>OT Rate</FormLabel>
                        <FormControl>
                          <div className="relative">
                            <span className="absolute left-3 top-1/2 transform -translate-y-1/2 text-gray-500">$</span>
                            <Input 
                              type="number" 
                              step="0.01" 
                              placeholder="67.50"
                              className="pl-8"
                              {...field}
                              value={field.value || ''}
                              onChange={(e) => field.onChange(parseFloat(e.target.value) || undefined)}
                              data-testid="input-overtime-rate"
                            />
                          </div>
                        </FormControl>
                        <FormMessage />
                      </FormItem>
                    )}
                  />
                </div>

                <FormField
                  control={form.control}
                  name="weeklyHours"
                  render={({ field }) => (
                    <FormItem className="md:w-1/2">
                      <FormLabel>Est. Weekly Hours *</FormLabel>
                      <FormControl>
                        <Input 
                          type="number" 
                          min="1" 
                          max="80"
                          placeholder="40"
                          {...field}
                          onChange={(e) => field.onChange(parseInt(e.target.value) || 0)}
                          data-testid="input-weekly-hours"
                        />
                      </FormControl>
                      <FormMessage />
                    </FormItem>
                  )}
                />

                {/* Contact Information Section */}
                <div className="border-t border-gray-200 pt-6 mt-6">
                  <h4 className="text-md font-semibold text-gray-900 mb-4">Contact Information</h4>
                  
                  <FormField
                    control={form.control}
                    name="contactName"
                    render={({ field }) => (
                      <FormItem className="mb-4">
                        <FormLabel>Name</FormLabel>
                        <FormControl>
                          <Input 
                            placeholder="John Smith" 
                            {...field} 
                            data-testid="input-contact-name"
                            maxLength={50}
                          />
                        </FormControl>
                        <FormMessage />
                      </FormItem>
                    )}
                  />

                  <FormField
                    control={form.control}
                    name="address"
                    render={({ field }) => (
                      <FormItem className="mb-4">
                        <FormLabel>Address</FormLabel>
                        <FormControl>
                          <Input 
                            placeholder="123 Main St, City, State 12345" 
                            {...field} 
                            data-testid="input-address"
                            maxLength={100}
                          />
                        </FormControl>
                        <FormMessage />
                      </FormItem>
                    )}
                  />

                  <FormField
                    control={form.control}
                    name="phoneNumber"
                    render={({ field }) => (
                      <FormItem className="mb-4">
                        <FormLabel>Phone Number</FormLabel>
                        <FormControl>
                          <Input 
                            placeholder="444-444-4444" 
                            {...field} 
                            data-testid="input-phone-number"
                            maxLength={12}
                            onChange={(e) => {
                              // Only allow numbers and dashes
                              const value = e.target.value.replace(/[^0-9-]/g, '');
                              field.onChange(value);
                            }}
                          />
                        </FormControl>
                        <FormMessage />
                      </FormItem>
                    )}
                  />

                  <FormField
                    control={form.control}
                    name="notes"
                    render={({ field }) => (
                      <FormItem className="mt-4">
                        <FormLabel>Notes</FormLabel>
                        <FormControl>
                          <textarea
                            className="flex min-h-[80px] w-full rounded-md border border-input bg-background px-3 py-2 text-sm ring-offset-background placeholder:text-muted-foreground focus-visible:outline-none focus-visible:ring-2 focus-visible:ring-ring focus-visible:ring-offset-2 disabled:cursor-not-allowed disabled:opacity-50"
                            placeholder="Additional notes about this contract..."
                            {...field}
                            data-testid="textarea-notes"
                            maxLength={500}
                          />
=======
                    render={({ field }) => (
                      <FormItem>
                        <FormLabel>OT Rate</FormLabel>
                        <FormControl>
                          <div className="relative">
                            <span className="absolute left-3 top-1/2 transform -translate-y-1/2 text-gray-500">$</span>
                            <Input 
                              type="number" 
                              step="0.01" 
                              placeholder="67.50"
                              className="pl-8"
                              {...field}
                              value={field.value || ''}
                              onChange={(e) => field.onChange(parseFloat(e.target.value) || undefined)}
                              data-testid="input-overtime-rate"
                            />
                          </div>
>>>>>>> 53d7bbb1
                        </FormControl>
                        <FormMessage />
                      </FormItem>
                    )}
                  />
                </div>

<<<<<<< HEAD
=======
                <FormField
                  control={form.control}
                  name="weeklyHours"
                  render={({ field }) => (
                    <FormItem className="md:w-1/2">
                      <FormLabel>Est. Weekly Hours *</FormLabel>
                      <FormControl>
                        <Input 
                          type="number" 
                          min="1" 
                          max="80"
                          placeholder="40"
                          {...field}
                          onChange={(e) => field.onChange(parseInt(e.target.value) || 0)}
                          data-testid="input-weekly-hours"
                        />
                      </FormControl>
                      <FormMessage />
                    </FormItem>
                  )}
                />
              </div>
            )}

>>>>>>> 53d7bbb1
            {/* Step 2: Schedule */}
            {currentStep === 2 && (
              <div className="space-y-6" data-testid="step-contract-schedule">
                <div className="grid grid-cols-2 gap-6">
                  <FormField
                    control={form.control}
                    name="defaultStart"
                    render={({ field }) => (
                      <FormItem>
                        <FormLabel>Default Start Time *</FormLabel>
                        <FormControl>
                          <Input 
                            type="time" 
                            {...field} 
                            onChange={(e) => {
                              field.onChange(e);
                              updateAllDayTimes(e.target.value, form.watch('defaultEnd'));
                            }}
                            data-testid="input-default-start"
                          />
                        </FormControl>
                        <FormMessage />
                      </FormItem>
                    )}
                  />

                  <FormField
                    control={form.control}
                    name="defaultEnd"
                    render={({ field }) => (
                      <FormItem>
                        <FormLabel>Default End Time *</FormLabel>
                        <FormControl>
                          <Input 
                            type="time" 
                            {...field} 
                            onChange={(e) => {
                              field.onChange(e);
                              updateAllDayTimes(form.watch('defaultStart'), e.target.value);
                            }}
                            data-testid="input-default-end"
                          />
                        </FormControl>
                        <FormMessage />
                      </FormItem>
                    )}
                  />
                </div>

                <FormField
                  control={form.control}
                  name="byDay"
                  render={({ field }) => (
                    <FormItem>
                      <FormLabel>Working Days *</FormLabel>
                      <FormControl>
                        <div className="grid grid-cols-2 gap-6">
                          <div className="space-y-4">
                            {DAYS_OF_WEEK.filter(day => ['MON', 'TUE', 'WED', 'THU'].includes(day.value)).map((day) => (
                              <div key={day.value} className="flex items-center space-x-2">
                                <Checkbox
                                  checked={field.value?.includes(day.value)}
                                  onCheckedChange={(checked) => {
                                    const currentValue = field.value || [];
                                    if (checked) {
                                      field.onChange([...currentValue, day.value]);
<<<<<<< HEAD
                                      // Set default times for newly selected day
                                      const dayName = day.label.toLowerCase();
                                      form.setValue(`${dayName}Start` as keyof ContractFormData, form.watch('defaultStart'));
                                      form.setValue(`${dayName}End` as keyof ContractFormData, form.watch('defaultEnd'));
=======
>>>>>>> 53d7bbb1
                                    } else {
                                      field.onChange(currentValue.filter((d) => d !== day.value));
                                    }
                                  }}
                                  data-testid={`checkbox-day-${day.value.toLowerCase()}`}
                                />
                                <label className="text-sm font-medium">{day.label}</label>
                              </div>
                            ))}
                          </div>
                          <div className="space-y-4">
                            {['FRI', 'SAT', 'SUN'].map((dayValue) => {
                              const day = DAYS_OF_WEEK.find(d => d.value === dayValue);
<<<<<<< HEAD
                              if (!day) return null;
=======
>>>>>>> 53d7bbb1
                              return (
                                <div key={day.value} className="flex items-center space-x-2">
                                  <Checkbox
                                    checked={field.value?.includes(day.value)}
                                    onCheckedChange={(checked) => {
                                      const currentValue = field.value || [];
                                      if (checked) {
                                        field.onChange([...currentValue, day.value]);
<<<<<<< HEAD
                                        // Set default times for newly selected day
                                        const dayName = day.label.toLowerCase();
                                        form.setValue(`${dayName}Start` as keyof ContractFormData, form.watch('defaultStart'));
                                        form.setValue(`${dayName}End` as keyof ContractFormData, form.watch('defaultEnd'));
=======
>>>>>>> 53d7bbb1
                                      } else {
                                        field.onChange(currentValue.filter((d) => d !== day.value));
                                      }
                                    }}
                                    data-testid={`checkbox-day-${day.value.toLowerCase()}`}
                                  />
                                  <label className="text-sm font-medium">{day.label}</label>
                                </div>
                              );
                            })}
                          </div>
                        </div>
                      </FormControl>
                      <FormMessage />
                    </FormItem>
                  )}
                />
<<<<<<< HEAD

                {/* Individual Day Schedules */}
                {form.watch('byDay').length > 0 && (
                  <div className="mt-6 space-y-4">
                    <div className="flex items-center justify-between">
                      <div>
                        <h4 className="text-md font-semibold text-gray-900">Individual Day Schedules</h4>
                        <p className="text-sm text-gray-500">Customize times for each working day (defaults to the times above)</p>
                      </div>
                      <Button 
                        type="button" 
                        variant="outline" 
                        size="sm"
                        onClick={() => updateAllDayTimes(form.watch('defaultStart'), form.watch('defaultEnd'))}
                        data-testid="button-apply-defaults"
                      >
                        Apply Default Times to All
                      </Button>
                    </div>
                    <div className="space-y-4">
                      {form.watch('byDay').map((dayCode) => {
                        const day = DAYS_OF_WEEK.find(d => d.value === dayCode);
                        if (!day) return null;
                        
                        const dayName = day.label.toLowerCase();
                        const startFieldName = `${dayName}Start` as keyof ContractFormData;
                        const endFieldName = `${dayName}End` as keyof ContractFormData;
                        
                        return (
                          <div key={dayCode} className="bg-gray-50 p-4 rounded-lg">
                            <div className="flex items-center justify-between mb-3">
                              <span className="font-medium text-gray-900">{day.label}</span>
                            </div>
                            <div className="grid grid-cols-2 gap-4">
                              <FormField
                                control={form.control}
                                name={startFieldName}
                                render={({ field }) => (
                                  <FormItem>
                                    <FormLabel>Start Time</FormLabel>
                                    <FormControl>
                                      <Input 
                                        type="time" 
                                        {...field} 
                                        data-testid={`input-${dayName}-start`}
                                      />
                                    </FormControl>
                                    <FormMessage />
                                  </FormItem>
                                )}
                              />
                              <FormField
                                control={form.control}
                                name={endFieldName}
                                render={({ field }) => (
                                  <FormItem>
                                    <FormLabel>End Time</FormLabel>
                                    <FormControl>
                                      <Input 
                                        type="time" 
                                        {...field} 
                                        data-testid={`input-${dayName}-end`}
                                      />
                                    </FormControl>
                                    <FormMessage />
                                  </FormItem>
                                )}
                              />
                            </div>
                          </div>
                        );
                      })}
                    </div>
                  </div>
                )}
=======
>>>>>>> 53d7bbb1
              </div>
            )}

            {/* Step 3: Review */}
            {currentStep === 3 && (
              <div className="space-y-6" data-testid="step-contract-review">
                <div className="bg-gray-50 rounded-lg p-6">
                  <h3 className="text-lg font-semibold text-gray-900 mb-4">Contract Summary</h3>
                  <div className="grid grid-cols-2 gap-4 text-sm">
                    <div>
                      <p className="text-gray-500">Contract Name</p>
                      <p className="font-medium" data-testid="review-facility">{form.watch('facility')}</p>
                    </div>
                    <div>
                      <p className="text-gray-500">Facility/Unit</p>
                      <p className="font-medium" data-testid="review-department">{form.watch('department') || 'Not specified'}</p>
                    </div>
                    <div>
                      <p className="text-gray-500">Role</p>
                      <p className="font-medium" data-testid="review-role">{form.watch('role')}</p>
                    </div>
                    <div>
                      <p className="text-gray-500">Weekly Hours</p>
                      <p className="font-medium" data-testid="review-hours">{form.watch('weeklyHours')} hours</p>
                    </div>
                    <div>
                      <p className="text-gray-500">Base Rate</p>
                      <p className="font-medium" data-testid="review-rate">
                        ${form.watch('baseRate')}/hour
                      </p>
                    </div>
                    <div>
                      <p className="text-gray-500">OT Rate</p>
                      <p className="font-medium" data-testid="review-overtime-rate">
                        {form.watch('overtimeRate') ? `$${form.watch('overtimeRate')}/hour` : 'Not specified'}
                      </p>
                    </div>
                    <div>
                      <p className="text-gray-500">Duration</p>
                      <p className="font-medium" data-testid="review-duration">
                        {form.watch('startDate')} to {form.watch('endDate')}
                      </p>
                    </div>
                    <div>
                      <p className="text-gray-500">Working Days</p>
                      <p className="font-medium" data-testid="review-days">
                        {form.watch('byDay')?.join(', ') || 'None selected'}
                      </p>
                    </div>
                  </div>

                  {/* Contact Information in Review */}
                  {(form.watch('address') || form.watch('contactName') || form.watch('phoneNumber') || form.watch('notes')) && (
                    <div className="bg-gray-50 p-4 rounded-lg mt-6">
                      <h4 className="font-semibold text-gray-900 mb-4">Contact Information</h4>
                      <div className="grid grid-cols-2 gap-4 text-sm">
                        {form.watch('address') && (
                          <div>
                            <p className="text-gray-500">Address</p>
                            <p className="font-medium" data-testid="review-address">{form.watch('address')}</p>
                          </div>
                        )}
                        {form.watch('contactName') && (
                          <div>
                            <p className="text-gray-500">Name</p>
                            <p className="font-medium" data-testid="review-contact-name">{form.watch('contactName')}</p>
                          </div>
                        )}
                        {form.watch('phoneNumber') && (
                          <div>
                            <p className="text-gray-500">Phone Number</p>
                            <p className="font-medium" data-testid="review-phone-number">{form.watch('phoneNumber')}</p>
                          </div>
                        )}
                      </div>
                      {form.watch('notes') && (
                        <div className="mt-4 pt-4 border-t border-gray-200">
                          <p className="text-gray-500">Notes</p>
                          <p className="font-medium text-sm mt-1" data-testid="review-notes">{form.watch('notes')}</p>
                        </div>
                      )}
                    </div>
                  )}
                </div>
              </div>
            )}

            {/* Footer */}
            <div className="flex justify-between pt-6 mt-8 border-t border-gray-200">
              <Button 
                type="button" 
                variant="outline" 
                onClick={currentStep > 1 ? handlePrev : onClose}
                data-testid="button-wizard-back"
              >
                {currentStep > 1 ? "Back" : "Cancel"}
              </Button>
              
              {currentStep < 3 ? (
                <Button 
                  type="button" 
                  onClick={handleNext}
                  data-testid="button-wizard-next"
                >
                  Continue
                </Button>
              ) : (
                <Button 
                  type="submit"
                  data-testid="button-wizard-save"
                >
                  {initialData ? "Update Contract" : "Create Contract"}
                </Button>
              )}
            </div>
          </form>
        </Form>
      </DialogContent>
    </Dialog>
  );
}<|MERGE_RESOLUTION|>--- conflicted
+++ resolved
@@ -360,7 +360,7 @@
                   <FormField
                     control={form.control}
                     name="overtimeRate"
-<<<<<<< HEAD
+
                     render={({ field }) => (
                       <FormItem>
                         <FormLabel>OT Rate</FormLabel>
@@ -487,59 +487,12 @@
                             data-testid="textarea-notes"
                             maxLength={500}
                           />
-=======
-                    render={({ field }) => (
-                      <FormItem>
-                        <FormLabel>OT Rate</FormLabel>
-                        <FormControl>
-                          <div className="relative">
-                            <span className="absolute left-3 top-1/2 transform -translate-y-1/2 text-gray-500">$</span>
-                            <Input 
-                              type="number" 
-                              step="0.01" 
-                              placeholder="67.50"
-                              className="pl-8"
-                              {...field}
-                              value={field.value || ''}
-                              onChange={(e) => field.onChange(parseFloat(e.target.value) || undefined)}
-                              data-testid="input-overtime-rate"
-                            />
-                          </div>
->>>>>>> 53d7bbb1
                         </FormControl>
                         <FormMessage />
                       </FormItem>
                     )}
                   />
                 </div>
-
-<<<<<<< HEAD
-=======
-                <FormField
-                  control={form.control}
-                  name="weeklyHours"
-                  render={({ field }) => (
-                    <FormItem className="md:w-1/2">
-                      <FormLabel>Est. Weekly Hours *</FormLabel>
-                      <FormControl>
-                        <Input 
-                          type="number" 
-                          min="1" 
-                          max="80"
-                          placeholder="40"
-                          {...field}
-                          onChange={(e) => field.onChange(parseInt(e.target.value) || 0)}
-                          data-testid="input-weekly-hours"
-                        />
-                      </FormControl>
-                      <FormMessage />
-                    </FormItem>
-                  )}
-                />
-              </div>
-            )}
-
->>>>>>> 53d7bbb1
             {/* Step 2: Schedule */}
             {currentStep === 2 && (
               <div className="space-y-6" data-testid="step-contract-schedule">
@@ -606,13 +559,12 @@
                                     const currentValue = field.value || [];
                                     if (checked) {
                                       field.onChange([...currentValue, day.value]);
-<<<<<<< HEAD
+
                                       // Set default times for newly selected day
                                       const dayName = day.label.toLowerCase();
                                       form.setValue(`${dayName}Start` as keyof ContractFormData, form.watch('defaultStart'));
                                       form.setValue(`${dayName}End` as keyof ContractFormData, form.watch('defaultEnd'));
-=======
->>>>>>> 53d7bbb1
+
                                     } else {
                                       field.onChange(currentValue.filter((d) => d !== day.value));
                                     }
@@ -626,10 +578,9 @@
                           <div className="space-y-4">
                             {['FRI', 'SAT', 'SUN'].map((dayValue) => {
                               const day = DAYS_OF_WEEK.find(d => d.value === dayValue);
-<<<<<<< HEAD
+
                               if (!day) return null;
-=======
->>>>>>> 53d7bbb1
+
                               return (
                                 <div key={day.value} className="flex items-center space-x-2">
                                   <Checkbox
@@ -638,13 +589,12 @@
                                       const currentValue = field.value || [];
                                       if (checked) {
                                         field.onChange([...currentValue, day.value]);
-<<<<<<< HEAD
+
                                         // Set default times for newly selected day
                                         const dayName = day.label.toLowerCase();
                                         form.setValue(`${dayName}Start` as keyof ContractFormData, form.watch('defaultStart'));
                                         form.setValue(`${dayName}End` as keyof ContractFormData, form.watch('defaultEnd'));
-=======
->>>>>>> 53d7bbb1
+
                                       } else {
                                         field.onChange(currentValue.filter((d) => d !== day.value));
                                       }
@@ -662,7 +612,6 @@
                     </FormItem>
                   )}
                 />
-<<<<<<< HEAD
 
                 {/* Individual Day Schedules */}
                 {form.watch('byDay').length > 0 && (
@@ -738,8 +687,6 @@
                     </div>
                   </div>
                 )}
-=======
->>>>>>> 53d7bbb1
               </div>
             )}
 
