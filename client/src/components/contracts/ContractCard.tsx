--- conflicted
+++ resolved
@@ -84,22 +84,18 @@
             </div>
             
 
-<<<<<<< HEAD
+
             <div className="grid grid-cols-2 gap-48 text-sm">
-=======
-            <div className="grid grid-cols-2 gap-6 text-sm">
->>>>>>> 53d7bbb1
+
               <div className="space-y-3">
                 <div>
                   <p className="text-gray-500 flex items-center">
                     <Calendar className="w-4 h-4 mr-1" />
                     Duration
                   </p>
-<<<<<<< HEAD
+
                   <p className="font-medium text-gray-900 whitespace-nowrap" data-testid={`text-contract-duration-${contract.id}`}>
-=======
-                  <p className="font-medium text-gray-900" data-testid={`text-contract-duration-${contract.id}`}>
->>>>>>> 53d7bbb1
+
                     {formatDateRange(contract.startDate, contract.endDate)}
                   </p>
                 </div>
@@ -160,7 +156,7 @@
         </div>
         
         {/* Schedule Preview */}
-<<<<<<< HEAD
+
         <div className="mt-3 pt-2 border-t border-gray-100 bg-gradient-to-r from-blue-50 to-indigo-50 rounded-lg p-2">
           <div className="flex items-center justify-between mb-2">
             <div className="flex items-center space-x-1.5">
@@ -175,18 +171,7 @@
           </div>
 
           <div className="flex space-x-1 justify-between">
-=======
-        <div className="mt-3 pt-3 border-t border-gray-100">
-
-          <div className="flex items-center justify-between mb-1">
-            <p className="text-sm font-medium text-gray-700">Schedule</p>
-            <p className="text-xs text-gray-500">
-              <span data-testid={`text-contract-shifts-${contract.id}`}>{shiftsCount}</span> shifts
-            </p>
-          </div>
-
-          <div className="flex space-x-1">
->>>>>>> 53d7bbb1
+
             {['SUN', 'MON', 'TUE', 'WED', 'THU', 'FRI', 'SAT'].map(day => {
               const isWorkDay = contract.recurrence.byDay.includes(day as any);
               return (
