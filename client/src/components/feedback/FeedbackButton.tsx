import { useState } from "react";
import { MessageCircle, Send, X } from "lucide-react";
import { Button } from "@/components/ui/button";
import { Dialog, DialogContent, DialogHeader, DialogTitle, DialogDescription } from "@/components/ui/dialog";
import { Form, FormControl, FormField, FormItem, FormLabel, FormMessage } from "@/components/ui/form";
import { Textarea } from "@/components/ui/textarea";
import { Select, SelectContent, SelectItem, SelectTrigger, SelectValue } from "@/components/ui/select";
import { useForm } from "react-hook-form";
import { zodResolver } from "@hookform/resolvers/zod";
import { z } from "zod";
import { useMutation } from "@tanstack/react-query";
import { apiRequest } from "@/lib/queryClient";
import { useToast } from "@/hooks/use-toast";
import { useAuth } from "@/hooks/use-auth";
import { useLocation } from "wouter";
import VersionBadge, { versionStringLong } from "@/components/system/VersionBadge";
import { BUILD_INFO } from "../../build-info";

const feedbackSchema = z.object({
  type: z.enum(["bug", "feature", "general"]),
  message: z.string().min(1, "Message is required"),
});

type FeedbackForm = z.infer<typeof feedbackSchema>;

export function FeedbackButton() {
  const [isOpen, setIsOpen] = useState(false);
  const [location] = useLocation();
  const { user } = useAuth();
  const { toast } = useToast();

  const form = useForm<FeedbackForm>({
    resolver: zodResolver(feedbackSchema),
    defaultValues: {
      type: "general",
      message: "",
    },
  });

  const submitFeedback = useMutation({
    mutationFn: async (data: FeedbackForm) => {
      return apiRequest(
        "POST",
        `/api/feedback?userId=${user?.id}`,
        {
          ...data,
          page: location,
<<<<<<< HEAD
          version: "1.0.0",
          timestamp: new Date().toISOString(),
=======
          buildVersion: versionStringLong(),
          buildSha: BUILD_INFO.sha,
          buildBranch: BUILD_INFO.branch,
          buildTag: BUILD_INFO.tag,
          buildTime: BUILD_INFO.builtAt,
>>>>>>> 89eaa1fc
        }
      );
    },
    onSuccess: () => {
      toast({
        title: "Feedback submitted",
        description: "Thank you for your feedback! We'll review it soon.",
      });
      form.reset();
      setIsOpen(false);
    },
    onError: () => {
      toast({
        title: "Error",
        description: "Failed to submit feedback. Please try again.",
        variant: "destructive",
      });
    },
  });

  const handleSubmit = (data: FeedbackForm) => {
    submitFeedback.mutate(data);
  };

  return (
    <>
      <div className="fixed bottom-6 right-6 z-50 flex flex-col items-center gap-1">
        <Button
          onClick={() => setIsOpen(true)}
          className="h-14 w-14 rounded-full shadow-lg hover:shadow-xl transition-all duration-200"
          size="icon"
          data-testid="button-feedback"
        >
          <MessageCircle className="w-6 h-6" />
        </Button>
        <span className="text-xs text-gray-500 bg-white/80 px-2 py-1 rounded-full shadow-sm">
          v1.0.0
        </span>
      </div>

      <Dialog open={isOpen} onOpenChange={setIsOpen}>
        <DialogContent className="sm:max-w-md" data-testid="dialog-feedback">
          <DialogHeader>
            <DialogTitle className="flex items-center gap-2">
              <MessageCircle className="w-5 h-5" />
              Send Feedback
            </DialogTitle>
            <DialogDescription>
              Help us improve the app by sharing your thoughts, reporting bugs, or suggesting features.
            </DialogDescription>
          </DialogHeader>

          <Form {...form}>
            <form onSubmit={form.handleSubmit(handleSubmit)} className="space-y-4">
              <FormField
                control={form.control}
                name="type"
                render={({ field }) => (
                  <FormItem>
                    <FormLabel>Feedback Type</FormLabel>
                    <Select onValueChange={field.onChange} defaultValue={field.value}>
                      <FormControl>
                        <SelectTrigger data-testid="select-feedback-type">
                          <SelectValue placeholder="Select feedback type" />
                        </SelectTrigger>
                      </FormControl>
                      <SelectContent>
                        <SelectItem value="bug">Bug Report</SelectItem>
                        <SelectItem value="feature">Feature Request</SelectItem>
                        <SelectItem value="general">General Feedback</SelectItem>
                      </SelectContent>
                    </Select>
                    <FormMessage />
                  </FormItem>
                )}
              />

              <FormField
                control={form.control}
                name="message"
                render={({ field }) => (
                  <FormItem>
                    <FormLabel>Message</FormLabel>
                    <FormControl>
                      <Textarea
                        placeholder="Please describe your feedback..."
                        className="min-h-[100px]"
                        {...field}
                        data-testid="textarea-feedback-message"
                      />
                    </FormControl>
                    <FormMessage />
                  </FormItem>
                )}
              />

              <div className="mt-2">
                <VersionBadge inline />
              </div>

              <div className="flex justify-end space-x-2">
                <Button
                  type="button"
                  variant="outline"
                  onClick={() => setIsOpen(false)}
                  data-testid="button-cancel-feedback"
                >
                  <X className="w-4 h-4 mr-2" />
                  Cancel
                </Button>
                <Button
                  type="submit"
                  disabled={submitFeedback.isPending}
                  data-testid="button-submit-feedback"
                >
                  <Send className="w-4 h-4 mr-2" />
                  {submitFeedback.isPending ? "Sending..." : "Send Feedback"}
                </Button>
              </div>
            </form>
          </Form>
        </DialogContent>
      </Dialog>
    </>
  );
}<|MERGE_RESOLUTION|>--- conflicted
+++ resolved
@@ -45,16 +45,9 @@
         {
           ...data,
           page: location,
-<<<<<<< HEAD
           version: "1.0.0",
           timestamp: new Date().toISOString(),
-=======
-          buildVersion: versionStringLong(),
-          buildSha: BUILD_INFO.sha,
-          buildBranch: BUILD_INFO.branch,
-          buildTag: BUILD_INFO.tag,
-          buildTime: BUILD_INFO.builtAt,
->>>>>>> 89eaa1fc
+
         }
       );
     },
