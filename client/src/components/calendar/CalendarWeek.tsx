import { useMemo } from "react";
import { ChevronLeft, ChevronRight, Calendar } from "lucide-react";
import { Button } from "@/components/ui/button";
import { Badge } from "@/components/ui/badge";
import { CalendarEvent } from "@/types";

interface CalendarWeekToggleProps {
  isWeekView: boolean;
  onToggle: (isWeek: boolean) => void;
}

export function CalendarWeekToggle({ isWeekView, onToggle }: CalendarWeekToggleProps) {
  return (
    <div className="bg-gray-100 p-1 rounded-lg">
      <Button
        variant={!isWeekView ? "default" : "ghost"}
        size="sm"
        onClick={() => onToggle(false)}
        className={!isWeekView ? "bg-white text-gray-900 shadow-sm" : "text-gray-600"}
        data-testid="button-month-view"
      >
        Month
      </Button>
      <Button
        variant={isWeekView ? "default" : "ghost"}
        size="sm"
        onClick={() => onToggle(true)}
        className={isWeekView ? "bg-white text-gray-900 shadow-sm" : "text-gray-600"}
        data-testid="button-week-view"
      >
        Week
      </Button>
    </div>
  );
}

interface CalendarWeekViewProps {
  currentDate: Date;
  events: CalendarEvent[];
  onDateChange: (date: Date) => void;
  onDayClick: (date: string) => void;
}

export function CalendarWeekView({ currentDate, events, onDateChange, onDayClick }: CalendarWeekViewProps) {
  const { weeks, weekDates } = useMemo(() => {
    const startOfWeek = new Date(currentDate);
    startOfWeek.setDate(currentDate.getDate() - currentDate.getDay());
    
    const weeks = [];
    const weekDates = [];
    
    // Generate two weeks
    for (let w = 0; w < 2; w++) {
      const week = [];
      for (let d = 0; d < 7; d++) {
        const date = new Date(startOfWeek);
        date.setDate(startOfWeek.getDate() + (w * 7) + d);
        week.push(date);
        weekDates.push(date);
      }
      weeks.push(week);
    }
    
    return { weeks, weekDates };
  }, [currentDate]);

  const getEventsForDate = (date: Date) => {
    const dateStr = date.toISOString().split('T')[0];
    return events.filter(event => event.date === dateStr);
  };

  const goToPreviousWeeks = () => {
    const newDate = new Date(currentDate);
    newDate.setDate(currentDate.getDate() - 14);
    onDateChange(newDate);
  };

  const goToNextWeeks = () => {
    const newDate = new Date(currentDate);
    newDate.setDate(currentDate.getDate() + 14);
    onDateChange(newDate);
  };

  const goToToday = () => {
    const today = new Date();
    onDateChange(today);
  };

  const formatWeekRange = () => {
    const firstDate = weekDates[0];
    const lastDate = weekDates[weekDates.length - 1];
    
    if (firstDate.getMonth() === lastDate.getMonth()) {
      return `${firstDate.toLocaleDateString('en-US', { month: 'long' }).toUpperCase()} ${firstDate.getDate()}-${lastDate.getDate()}, ${firstDate.getFullYear()}`;
    } else {
      return `${firstDate.toLocaleDateString('en-US', { month: 'short', day: 'numeric' }).toUpperCase()} - ${lastDate.toLocaleDateString('en-US', { month: 'short', day: 'numeric' }).toUpperCase()}, ${lastDate.getFullYear()}`;
    }
  };

  const isToday = (date: Date) => {
    const today = new Date();
    return date.toDateString() === today.toDateString();
  };

  const isCurrentMonth = (date: Date) => {
    return date.getMonth() === currentDate.getMonth();
  };

  return (
    <div className="bg-white rounded-xl shadow-sm border">
      {/* Header */}
      <div className="p-6 border-b border-gray-200">
        <div className="flex items-center justify-between">
          <Button
            variant="ghost"
            size="sm"
            onClick={goToPreviousWeeks}
            data-testid="button-prev-weeks"
          >
            <ChevronLeft className="w-4 h-4" />
          </Button>
          
          <h2 className="text-xl font-semibold text-gray-900" data-testid="text-week-range">
            {formatWeekRange()}
          </h2>
          
          <div className="flex items-center space-x-2">
            <Button
              variant="ghost"
              size="sm"
              onClick={goToToday}
              data-testid="button-today-week"
              title="Go to today"
            >
              <Calendar className="w-4 h-4" />
            </Button>
            <Button
              variant="ghost"
              size="sm"
              onClick={goToNextWeeks}
              data-testid="button-next-weeks"
            >
              <ChevronRight className="w-4 h-4" />
            </Button>
          </div>
        </div>
      </div>

      {/* Week Headers */}
      <div className="grid grid-cols-7 border-b border-gray-200">
        {['SUN', 'MON', 'TUE', 'WED', 'THU', 'FRI', 'SAT'].map((day) => (
          <div key={day} className="p-4 text-center text-sm font-medium text-gray-500 border-r border-gray-200 last:border-r-0">
            {day}
          </div>
        ))}
      </div>

      {/* Week Grid */}
      <div className="divide-y divide-gray-200">
        {weeks.map((week, weekIndex) => (
          <div key={weekIndex} className="grid grid-cols-7 min-h-[100px]">
            {week.map((date) => {
              const dayEvents = getEventsForDate(date);
              const dateStr = date.toISOString().split('T')[0];
              
              return (
                <div
                  key={date.toISOString()}
<<<<<<< HEAD
                  className={`p-2 border-r border-gray-200 last:border-r-0 cursor-pointer hover:bg-gray-50 transition-colors relative ${
                    isToday(date) ? "bg-blue-100 border-2 border-blue-500" : ""
                  }`}
=======
                  className="p-2 border-r border-gray-200 last:border-r-0 cursor-pointer hover:bg-gray-50 transition-colors"
>>>>>>> a8717062
                  onClick={() => onDayClick(dateStr)}
                  data-testid={`day-${dateStr}`}
                >
                  <div className="flex flex-col h-full">
                    <div className="flex items-center justify-between mb-1">
<<<<<<< HEAD
                      <span className={`inline-flex items-center justify-center w-7 h-7 rounded-full text-sm font-semibold ${
                        isToday(date) 
                          ? 'bg-blue-500 text-white shadow-md' 
=======
                      <span className={`text-sm font-medium ${
                        isToday(date) 
                          ? 'text-white bg-primary rounded-full w-6 h-6 flex items-center justify-center' 
>>>>>>> a8717062
                          : isCurrentMonth(date) 
                            ? 'text-gray-900' 
                            : 'text-gray-400'
                      }`}>
                        {date.getDate()}
                      </span>
                    </div>
                    
                    <div className="flex-1 space-y-1">
<<<<<<< HEAD
                      {dayEvents.slice(0, 3).map((event, index) => {
                        let dotColor = "bg-gray-400"; // Default
                        if (event.type === 'shift') {
                          if (event.completed) {
                            dotColor = "bg-blue-500"; // Blue for completed
                          } else {
                            dotColor = "bg-green-500"; // Green for scheduled
                          }
                        } else {
                          dotColor = "bg-yellow-500"; // Expenses
                        }
                        
                        return (
                          <div key={event.id} className="flex justify-center">
                            <div className={`w-2 h-2 rounded-full ${dotColor}`} />
                          </div>
                        );
                      })}
                      {dayEvents.length > 3 && (
                        <div className="text-[10px] text-gray-500 text-center">
                          +{dayEvents.length - 3} more
=======
                      {dayEvents.slice(0, 2).map((event, index) => (
                        <div key={event.id} className="text-xs">
                          <Badge 
                            variant={event.completed ? "default" : "secondary"} 
                            className="w-full text-center py-0.5 text-[10px]"
                          >
                            {event.type === 'shift' ? 'Shift' : 'Expense'}
                          </Badge>
                        </div>
                      ))}
                      {dayEvents.length > 2 && (
                        <div className="text-[10px] text-gray-500 text-center">
                          +{dayEvents.length - 2} more
>>>>>>> a8717062
                        </div>
                      )}
                    </div>
                  </div>
                </div>
              );
            })}
          </div>
        ))}
      </div>
    </div>
  );
}<|MERGE_RESOLUTION|>--- conflicted
+++ resolved
@@ -166,27 +166,21 @@
               return (
                 <div
                   key={date.toISOString()}
-<<<<<<< HEAD
+
                   className={`p-2 border-r border-gray-200 last:border-r-0 cursor-pointer hover:bg-gray-50 transition-colors relative ${
                     isToday(date) ? "bg-blue-100 border-2 border-blue-500" : ""
                   }`}
-=======
-                  className="p-2 border-r border-gray-200 last:border-r-0 cursor-pointer hover:bg-gray-50 transition-colors"
->>>>>>> a8717062
+
                   onClick={() => onDayClick(dateStr)}
                   data-testid={`day-${dateStr}`}
                 >
                   <div className="flex flex-col h-full">
                     <div className="flex items-center justify-between mb-1">
-<<<<<<< HEAD
+
                       <span className={`inline-flex items-center justify-center w-7 h-7 rounded-full text-sm font-semibold ${
                         isToday(date) 
                           ? 'bg-blue-500 text-white shadow-md' 
-=======
-                      <span className={`text-sm font-medium ${
-                        isToday(date) 
-                          ? 'text-white bg-primary rounded-full w-6 h-6 flex items-center justify-center' 
->>>>>>> a8717062
+
                           : isCurrentMonth(date) 
                             ? 'text-gray-900' 
                             : 'text-gray-400'
@@ -196,7 +190,7 @@
                     </div>
                     
                     <div className="flex-1 space-y-1">
-<<<<<<< HEAD
+
                       {dayEvents.slice(0, 3).map((event, index) => {
                         let dotColor = "bg-gray-400"; // Default
                         if (event.type === 'shift') {
@@ -218,21 +212,7 @@
                       {dayEvents.length > 3 && (
                         <div className="text-[10px] text-gray-500 text-center">
                           +{dayEvents.length - 3} more
-=======
-                      {dayEvents.slice(0, 2).map((event, index) => (
-                        <div key={event.id} className="text-xs">
-                          <Badge 
-                            variant={event.completed ? "default" : "secondary"} 
-                            className="w-full text-center py-0.5 text-[10px]"
-                          >
-                            {event.type === 'shift' ? 'Shift' : 'Expense'}
-                          </Badge>
-                        </div>
-                      ))}
-                      {dayEvents.length > 2 && (
-                        <div className="text-[10px] text-gray-500 text-center">
-                          +{dayEvents.length - 2} more
->>>>>>> a8717062
+
                         </div>
                       )}
                     </div>
