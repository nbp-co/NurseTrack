--- conflicted
+++ resolved
@@ -1,9 +1,5 @@
 import { useState, useMemo } from "react";
-<<<<<<< HEAD
 import { ChevronLeft, ChevronRight, Calendar, Clock, MapPin } from "lucide-react";
-=======
-import { ChevronLeft, ChevronRight, Calendar } from "lucide-react";
->>>>>>> a8717062
 import { Button } from "@/components/ui/button";
 import { CalendarEvent, Shift } from "@/types";
 
@@ -88,7 +84,7 @@
     onDateChange(today);
   };
 
-<<<<<<< HEAD
+
   const formatShiftDate = (dateStr: string) => {
     const date = new Date(dateStr);
     const today = new Date();
@@ -111,8 +107,7 @@
   // Get next 3 upcoming shifts
   const nextThreeShifts = upcomingShifts.slice(0, 3);
 
-=======
->>>>>>> a8717062
+
   return (
     <div>
       {/* Next 3 Upcoming Shifts */}
