import { Switch, Route, Redirect } from "wouter";
import { QueryClientProvider } from "@tanstack/react-query";
import { queryClient } from "./lib/queryClient";
import { Toaster } from "@/components/ui/toaster";
import { TooltipProvider } from "@/components/ui/tooltip";
import { AuthProvider } from "@/hooks/use-auth";
import { AppShell } from "@/components/layout/AppShell";
import { FeedbackButton } from "@/components/feedback/FeedbackButton";

// Pages
import LoginPage from "@/pages/auth/login";
import SignupPage from "@/pages/auth/signup";
import DashboardPage from "@/pages/dashboard";
import CalendarPage from "@/pages/calendar";
import ContractsPage from "@/pages/contracts";
import ExpensesPage from "@/pages/expenses";
import ProfilePage from "@/pages/profile";
import NotFound from "@/pages/not-found";

function AppRoutes() {
  return (
    <Switch>
      <Route path="/auth/login" component={() => (
        <>
          <LoginPage />
          <FeedbackButton />
        </>
      )} />
<<<<<<< HEAD
      <Route path="/auth/signup" component={() => (
        <>
          <SignupPage />
          <FeedbackButton />
        </>
      )} />
=======
>>>>>>> b5d1dd97
      <Route path="/" component={() => <Redirect to="/dashboard" />} />
      <Route path="/dashboard" component={() => <AppShell><DashboardPage /></AppShell>} />
      <Route path="/calendar" component={() => <AppShell><CalendarPage /></AppShell>} />
      <Route path="/contracts" component={() => <AppShell><ContractsPage /></AppShell>} />
      <Route path="/expenses" component={() => <AppShell><ExpensesPage /></AppShell>} />
      <Route path="/profile" component={() => <AppShell><ProfilePage /></AppShell>} />
      <Route component={NotFound} />
    </Switch>
  );
}

function App() {
  return (
    <QueryClientProvider client={queryClient}>
      <TooltipProvider>
        <AuthProvider>
          <Toaster />
          <AppRoutes />
        </AuthProvider>
      </TooltipProvider>
    </QueryClientProvider>
  );
}

export default App;<|MERGE_RESOLUTION|>--- conflicted
+++ resolved
@@ -26,15 +26,14 @@
           <FeedbackButton />
         </>
       )} />
-<<<<<<< HEAD
+
       <Route path="/auth/signup" component={() => (
         <>
           <SignupPage />
           <FeedbackButton />
         </>
       )} />
-=======
->>>>>>> b5d1dd97
+
       <Route path="/" component={() => <Redirect to="/dashboard" />} />
       <Route path="/dashboard" component={() => <AppShell><DashboardPage /></AppShell>} />
       <Route path="/calendar" component={() => <AppShell><CalendarPage /></AppShell>} />
