import { useState } from "react";
import { useForm } from "react-hook-form";
import { zodResolver } from "@hookform/resolvers/zod";
import { z } from "zod";
import { useLocation } from "wouter";
import { User2, Eye, EyeOff } from "lucide-react";
import { Button } from "@/components/ui/button";
import { Input } from "@/components/ui/input";
import { Checkbox } from "@/components/ui/checkbox";
import {
  Form,
  FormControl,
  FormField,
  FormItem,
  FormLabel,
  FormMessage,
} from "@/components/ui/form";
import { useAuth } from "@/hooks/use-auth";
import { useToast } from "@/hooks/use-toast";
import { WelcomeBackDialog } from "@/components/auth/WelcomeBackDialog";

const loginSchema = z.object({
  email: z.string().email("Please enter a valid email address"),
  password: z.string().min(1, "Password is required"),
  rememberMe: z.boolean().default(false),
});

type LoginFormData = z.infer<typeof loginSchema>;

export default function LoginPage() {
  const [showPassword, setShowPassword] = useState(false);
  const [showWelcomeDialog, setShowWelcomeDialog] = useState(false);
  const [, setLocation] = useLocation();
  const { login, isLoading } = useAuth();
  const { toast } = useToast();

  const form = useForm<LoginFormData>({
    resolver: zodResolver(loginSchema),
    defaultValues: {
      email: "",
      password: "",
      rememberMe: false,
    },
  });

  const handleSubmit = async (data: LoginFormData) => {
    try {
      await login(data.email, data.password);
<<<<<<< HEAD
      // Show welcome dialog instead of navigating immediately
      setShowWelcomeDialog(true);
=======
      setLocation("/dashboard");
      toast({
        title: "Welcome back!",
        description: "You have been successfully logged in.",
      });
>>>>>>> a8717062
    } catch (error) {
      toast({
        title: "Login failed",
        description: error instanceof Error ? error.message : "Invalid credentials",
        variant: "destructive",
      });
    }
  };

  return (
    <div className="min-h-screen flex items-center justify-center bg-gray-50 py-12 px-4 sm:px-6 lg:px-8">
      <div className="max-w-md w-full space-y-8">
        <div className="text-center">
          <div className="mx-auto w-16 h-16 bg-primary rounded-xl flex items-center justify-center mb-4">
            <User2 className="w-8 h-8 text-primary-foreground" />
          </div>
          <h2 className="text-3xl font-bold text-gray-900 mb-2" data-testid="text-login-title">
            Welcome to NurseTrack
          </h2>
          <p className="text-gray-600" data-testid="text-login-subtitle">
            Sign in to manage your nursing contracts and shifts
          </p>
        </div>
        
        <Form {...form}>
          <form onSubmit={form.handleSubmit(handleSubmit)} className="mt-8 space-y-6" data-testid="form-login">
            <div className="space-y-4">
              <FormField
                control={form.control}
                name="email"
                render={({ field }) => (
                  <FormItem>
                    <FormLabel>Email address</FormLabel>
                    <FormControl>
                      <Input
                        type="email"
                        placeholder="your@email.com"
                        className="h-12"
                        {...field}
                        data-testid="input-email"
                      />
                    </FormControl>
                    <FormMessage />
                  </FormItem>
                )}
              />

              <FormField
                control={form.control}
                name="password"
                render={({ field }) => (
                  <FormItem>
                    <FormLabel>Password</FormLabel>
                    <FormControl>
                      <div className="relative">
                        <Input
                          type={showPassword ? "text" : "password"}
                          placeholder="Enter your password"
                          className="h-12 pr-10"
                          {...field}
                          data-testid="input-password"
                        />
                        <Button
                          type="button"
                          variant="ghost"
                          size="sm"
                          className="absolute right-0 top-0 h-full px-3 py-2 hover:bg-transparent"
                          onClick={() => setShowPassword(!showPassword)}
                          data-testid="button-toggle-password"
                        >
                          {showPassword ? (
                            <EyeOff className="h-4 w-4 text-gray-400" />
                          ) : (
                            <Eye className="h-4 w-4 text-gray-400" />
                          )}
                        </Button>
                      </div>
                    </FormControl>
                    <FormMessage />
                  </FormItem>
                )}
              />
            </div>

            <div className="flex items-center justify-between">
              <FormField
                control={form.control}
                name="rememberMe"
                render={({ field }) => (
                  <FormItem className="flex flex-row items-start space-x-3 space-y-0">
                    <FormControl>
                      <Checkbox
                        checked={field.value}
                        onCheckedChange={field.onChange}
                        data-testid="checkbox-remember-me"
                      />
                    </FormControl>
                    <FormLabel className="text-sm font-normal">
                      Remember me
                    </FormLabel>
                  </FormItem>
                )}
              />
              
              <Button 
                variant="link" 
                className="px-0 text-primary hover:text-primary/80"
                data-testid="link-forgot-password"
              >
                Forgot your password?
              </Button>
            </div>

            <div className="space-y-4">
              <Button 
                type="submit" 
                className="w-full h-12 text-base font-medium"
                disabled={isLoading}
                data-testid="button-sign-in"
              >
                {isLoading ? "Signing in..." : "Sign in"}
              </Button>
              
              <div className="relative">
                <div className="absolute inset-0 flex items-center">
                  <div className="w-full border-t border-gray-300"></div>
                </div>
                <div className="relative flex justify-center text-sm">
                  <span className="px-2 bg-gray-50 text-gray-500">Or continue with</span>
                </div>
              </div>
              
              <Button 
                type="button" 
                variant="outline"
                disabled
                className="w-full h-12 text-base font-medium bg-gray-100 text-gray-400 cursor-not-allowed opacity-50"
                data-testid="button-google-signin"
              >
                <svg className="w-5 h-5 mr-2" viewBox="0 0 24 24">
                  <path fill="currentColor" d="M22.56 12.25c0-.78-.07-1.53-.2-2.25H12v4.26h5.92c-.26 1.37-1.04 2.53-2.21 3.31v2.77h3.57c2.08-1.92 3.28-4.74 3.28-8.09z"/>
                  <path fill="currentColor" d="M12 23c2.97 0 5.46-.98 7.28-2.66l-3.57-2.77c-.98.66-2.23 1.06-3.71 1.06-2.86 0-5.29-1.93-6.16-4.53H2.18v2.84C3.99 20.53 7.7 23 12 23z"/>
                  <path fill="currentColor" d="M5.84 14.09c-.22-.66-.35-1.36-.35-2.09s.13-1.43.35-2.09V7.07H2.18C1.43 8.55 1 10.22 1 12s.43 3.45 1.18 4.93l2.85-2.22.81-.62z"/>
                  <path fill="currentColor" d="M12 5.38c1.62 0 3.06.56 4.21 1.64l3.15-3.15C17.45 2.09 14.97 1 12 1 7.7 1 3.99 3.47 2.18 7.07l3.66 2.84c.87-2.6 3.3-4.53 6.16-4.53z"/>
                </svg>
                Continue with Google (Coming Soon)
              </Button>
            </div>
          </form>
        </Form>
        
        <div className="text-center">
          <p className="text-sm text-gray-600">
            Don't have an account?{" "}
            <Button 
              variant="link" 
              className="px-0 font-medium text-primary hover:text-primary/80"
              data-testid="link-signup"
            >
              Sign up for NurseTrack
            </Button>
          </p>
        </div>
      </div>
      
      <WelcomeBackDialog 
        open={showWelcomeDialog} 
        onOpenChange={setShowWelcomeDialog}
      />
    </div>
  );
}<|MERGE_RESOLUTION|>--- conflicted
+++ resolved
@@ -46,16 +46,10 @@
   const handleSubmit = async (data: LoginFormData) => {
     try {
       await login(data.email, data.password);
-<<<<<<< HEAD
+
       // Show welcome dialog instead of navigating immediately
       setShowWelcomeDialog(true);
-=======
-      setLocation("/dashboard");
-      toast({
-        title: "Welcome back!",
-        description: "You have been successfully logged in.",
-      });
->>>>>>> a8717062
+
     } catch (error) {
       toast({
         title: "Login failed",
