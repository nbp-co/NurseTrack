--- conflicted
+++ resolved
@@ -104,7 +104,7 @@
       .slice(0, 5);
   }, [shifts]);
 
-<<<<<<< HEAD
+
   const nextThreeShifts = useMemo(() => {
     const today = new Date();
     const nextMonth = new Date(today);
@@ -119,8 +119,7 @@
       .slice(0, 3);
   }, [shifts]);
 
-=======
->>>>>>> a8717062
+
   const handleDayClick = (date: string) => {
     setSelectedDate(date);
     setShowDayDetail(true);
