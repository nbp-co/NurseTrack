import { useState, useMemo } from "react";
import { useQuery } from "@tanstack/react-query";
import { Plus, BarChart3, DollarSign, Clock, TrendingUp } from "lucide-react";
import { AppHeader } from "@/components/layout/AppHeader";
import { StatCard } from "@/components/cards/StatCard";
import { DonutCard } from "@/components/cards/DonutCard";
import { Button } from "@/components/ui/button";
import { Card, CardContent, CardHeader, CardTitle } from "@/components/ui/card";
import { Badge } from "@/components/ui/badge";
import { PageLoader } from "@/components/ui/loader";
import { ShiftForm } from "@/components/forms/ShiftForm";
import { contractApi, shiftApi, expenseApi } from "@/api/mock";
import { useAuth } from "@/hooks/use-auth";
import { useToast } from "@/hooks/use-toast";
import { 
  getDaysCompleteAndRemaining, 
  getWeeklySummaries, 
  calculateMonthlyEarnings,
  formatCurrency 
} from "@/lib/metrics";
import { Shift } from "@/types";

export default function DashboardPage() {
  const [showShiftForm, setShowShiftForm] = useState(false);
  const { user } = useAuth();
  const { toast } = useToast();

  const currentMonth = new Date().toISOString().slice(0, 7);
  const currentWeekStart = useMemo(() => {
    const today = new Date();
    const sunday = new Date(today.setDate(today.getDate() - today.getDay()));
    return sunday.toISOString().split('T')[0];
  }, []);

  const { data: contracts = [], isLoading: contractsLoading } = useQuery({
    queryKey: ['/api/contracts'],
    queryFn: () => contractApi.listContracts(),
  });

  const { data: shifts = [], isLoading: shiftsLoading } = useQuery({
    queryKey: ['/api/shifts', currentMonth],
    queryFn: () => shiftApi.listShifts({ month: currentMonth }),
  });

  const { data: expenses = [], isLoading: expensesLoading } = useQuery({
    queryKey: ['/api/expenses'],
    queryFn: () => expenseApi.listExpenses(),
  });

  const isLoading = contractsLoading || shiftsLoading || expensesLoading;

  const dashboardStats = useMemo(() => {
    const activeContracts = contracts.filter(c => c.status === 'active');
    const completedShifts = shifts.filter(s => s.completed);
    const monthlyEarnings = calculateMonthlyEarnings(contracts, shifts, currentMonth);
    
    const monthStart = `${currentMonth}-01`;
    const monthEnd = new Date(new Date(monthStart).getFullYear(), new Date(monthStart).getMonth() + 1, 0)
      .toISOString().split('T')[0];
    
    const progressMetrics = getDaysCompleteAndRemaining({
      from: monthStart,
      to: monthEnd,
      completedShiftDates: completedShifts.map(s => s.date)
    });

    const { overallTotal } = getWeeklySummaries(contracts, shifts, currentWeekStart);

    return {
      activeContracts: activeContracts.length,
      monthlyEarnings,
      hoursWorked: Math.round(overallTotal.hours * 10) / 10,
      weeklyStats: overallTotal,
      progressMetrics
    };
  }, [contracts, shifts, currentMonth, currentWeekStart]);

  const recentShifts = useMemo(() => {
    return shifts
      .sort((a, b) => new Date(b.date).getTime() - new Date(a.date).getTime())
      .slice(0, 5);
  }, [shifts]);

  const handleCreateShift = async (shiftData: Omit<Shift, 'id'>) => {
    try {
      await shiftApi.createShift(shiftData);
      toast({
        title: "Shift created",
        description: "Your shift has been added successfully.",
      });
      setShowShiftForm(false);
    } catch (error) {
      toast({
        title: "Error",
        description: "Failed to create shift. Please try again.",
        variant: "destructive",
      });
    }
  };

  if (isLoading) {
    return <PageLoader text="Loading dashboard..." />;
  }

  return (
    <>
      <AppHeader 
        title="Dashboard"
        subtitle="Overview of your nursing contracts and recent activity"
      />

      <div className="lg:px-8 px-4 py-6">
<<<<<<< HEAD
        {/* Weekly and Monthly Stats Row */}
        <div className="grid grid-cols-1 sm:grid-cols-2 gap-4 mb-8">
          <Card>
            <CardContent className="p-6">
              <div className="flex items-center justify-between">
                <div>
                  <p className="text-sm font-medium text-gray-600" data-testid="text-weekly-label">
                    This Week
                  </p>
                  <div className="mt-2 space-y-1">
                    <div className="flex items-center gap-2">
                      <Clock className="w-4 h-4 text-primary" />
                      <p className="text-2xl font-bold text-gray-900" data-testid="text-weekly-hours">
                        {dashboardStats.weeklyStats.hours} hours
                      </p>
                    </div>
                    <div className="flex items-center gap-2">
                      <DollarSign className="w-4 h-4 text-success-500" />
                      <p className="text-2xl font-bold text-gray-900" data-testid="text-weekly-earnings">
                        {formatCurrency(dashboardStats.weeklyStats.earnings)}
                      </p>
                    </div>
                  </div>
                </div>
                <div className="w-12 h-12 bg-primary/10 rounded-lg flex items-center justify-center">
                  <TrendingUp className="w-6 h-6 text-primary" />
                </div>
              </div>
            </CardContent>
          </Card>
          
          <Card>
            <CardContent className="p-6">
              <div className="flex items-center justify-between">
                <div>
                  <p className="text-sm font-medium text-gray-600" data-testid="text-monthly-label">
                    This Month
                  </p>
                  <div className="mt-2 space-y-1">
                    <div className="flex items-center gap-2">
                      <Clock className="w-4 h-4 text-warning-500" />
                      <p className="text-2xl font-bold text-gray-900" data-testid="text-monthly-hours">
                        {dashboardStats.hoursWorked} hours
                      </p>
                    </div>
                    <div className="flex items-center gap-2">
                      <DollarSign className="w-4 h-4 text-success-500" />
                      <p className="text-2xl font-bold text-gray-900" data-testid="text-monthly-earnings">
                        {formatCurrency(dashboardStats.monthlyEarnings)}
                      </p>
                    </div>
                  </div>
                </div>
                <div className="w-12 h-12 bg-primary/10 rounded-lg flex items-center justify-center">
                  <TrendingUp className="w-6 h-6 text-primary" />
                </div>
              </div>
            </CardContent>
          </Card>
        </div>

        {/* Recent Shifts */}
        <Card className="mb-8">
          <CardHeader>
            <div className="flex items-center justify-between">
              <CardTitle className="text-lg font-semibold text-gray-900">
                Recent Shifts
              </CardTitle>
              <div className="text-sm text-gray-600">
                <span data-testid="text-active-contracts-label">
                  {dashboardStats.activeContracts} Active Contract{dashboardStats.activeContracts !== 1 ? 's' : ''}
                </span>
              </div>
            </div>
=======
        {/* Weekly Stats Row */}
        <div className="grid grid-cols-1 sm:grid-cols-2 gap-4 mb-8">
          <StatCard
            label="This Week"
            value={`${dashboardStats.weeklyStats.hours} hours`}
            subtext={`${Math.max(0, 40 - dashboardStats.weeklyStats.hours)} hours remaining`}
            icon={<Clock className="w-6 h-6 text-primary" />}
            trend={dashboardStats.weeklyStats.hours > 32 ? "up" : "neutral"}
            trendColor="success"
          />
          
          <StatCard
            label="Weekly Earnings"
            value={formatCurrency(dashboardStats.weeklyStats.earnings)}
            subtext="12% vs last week"
            icon={<DollarSign className="w-6 h-6 text-success-500" />}
            trend="up"
            trendColor="success"
          />
        </div>

        {/* Summary Stats Row */}
        <div className="grid grid-cols-1 sm:grid-cols-3 gap-4 mb-8">
          <StatCard
            label="Active Contracts"
            value={dashboardStats.activeContracts}
            subtext="12% from last month"
            icon={<BarChart3 className="w-6 h-6 text-primary" />}
            trend="up"
            trendColor="success"
          />
          
          <StatCard
            label="Monthly Earnings"
            value={formatCurrency(dashboardStats.monthlyEarnings)}
            subtext="8% from last month"
            icon={<DollarSign className="w-6 h-6 text-success-500" />}
            trend="up"
            trendColor="success"
          />
          
          <StatCard
            label="Hours This Month"
            value={dashboardStats.hoursWorked}
            subtext="2 hours under target"
            icon={<Clock className="w-6 h-6 text-warning-500" />}
            trend="neutral"
            trendColor="warning"
          />
        </div>

        {/* Recent Shifts */}
        <Card className="mb-8">
          <CardHeader>
            <CardTitle className="text-lg font-semibold text-gray-900">
              Recent Shifts
            </CardTitle>
>>>>>>> a8717062
          </CardHeader>
          <CardContent className="p-0">
            {recentShifts.length > 0 ? (
              <div className="divide-y divide-gray-100">
                {recentShifts.map((shift) => {
                  const contract = contracts.find(c => c.id === shift.contractId);
                  const earnings = contract ? 
                    ((parseTime(shift.actualEnd || shift.end) - parseTime(shift.actualStart || shift.start)) / (1000 * 60 * 60)) * contract.baseRate
                    : 0;
                  
                  return (
                    <div key={shift.id} className="p-4 flex items-center justify-between">
                      <div className="flex items-center space-x-4">
                        <div className="w-10 h-10 bg-primary/10 rounded-lg flex items-center justify-center">
                          <BarChart3 className="w-5 h-5 text-primary" />
                        </div>
                        <div>
                          <p className="font-medium text-gray-900" data-testid={`text-recent-facility-${shift.id}`}>
                            {shift.facility}
                          </p>
                          <p className="text-sm text-gray-500" data-testid={`text-recent-schedule-${shift.id}`}>
                            {formatDate(shift.date)}, {shift.start} - {shift.end}
                          </p>
                        </div>
                      </div>
                      <div className="text-right">
                        <Badge 
                          variant={shift.completed ? "default" : "secondary"}
                          data-testid={`badge-recent-status-${shift.id}`}
                        >
                          {shift.completed ? "Completed" : "Scheduled"}
                        </Badge>
                        {shift.completed && (
                          <p className="text-sm text-gray-500 mt-1" data-testid={`text-recent-earnings-${shift.id}`}>
                            {formatCurrency(earnings)}
                          </p>
                        )}
                      </div>
                    </div>
                  );
                })}
              </div>
            ) : (
              <div className="p-8 text-center">
                <Clock className="w-12 h-12 text-gray-400 mx-auto mb-4" />
                <h3 className="text-lg font-medium text-gray-900 mb-2">No shifts yet</h3>
                <p className="text-gray-500">Your recent shifts will appear here.</p>
              </div>
            )}
          </CardContent>
        </Card>

      </div>

      <ShiftForm
        isOpen={showShiftForm}
        onClose={() => setShowShiftForm(false)}
        onSubmit={handleCreateShift}
        contracts={contracts}
      />
    </>
  );
}

function parseTime(timeStr: string): number {
  const [hours, minutes] = timeStr.split(':').map(Number);
  const date = new Date();
  date.setHours(hours, minutes, 0, 0);
  return date.getTime();
}

function formatDate(dateStr: string): string {
  const date = new Date(dateStr);
  const today = new Date();
  const yesterday = new Date(today);
  yesterday.setDate(today.getDate() - 1);

  if (date.toDateString() === today.toDateString()) {
    return "Today";
  } else if (date.toDateString() === yesterday.toDateString()) {
    return "Yesterday";
  } else {
    return date.toLocaleDateString('en-US', { 
      month: 'short', 
      day: 'numeric' 
    });
  }
}<|MERGE_RESOLUTION|>--- conflicted
+++ resolved
@@ -110,7 +110,7 @@
       />
 
       <div className="lg:px-8 px-4 py-6">
-<<<<<<< HEAD
+
         {/* Weekly and Monthly Stats Row */}
         <div className="grid grid-cols-1 sm:grid-cols-2 gap-4 mb-8">
           <Card>
@@ -185,65 +185,6 @@
                 </span>
               </div>
             </div>
-=======
-        {/* Weekly Stats Row */}
-        <div className="grid grid-cols-1 sm:grid-cols-2 gap-4 mb-8">
-          <StatCard
-            label="This Week"
-            value={`${dashboardStats.weeklyStats.hours} hours`}
-            subtext={`${Math.max(0, 40 - dashboardStats.weeklyStats.hours)} hours remaining`}
-            icon={<Clock className="w-6 h-6 text-primary" />}
-            trend={dashboardStats.weeklyStats.hours > 32 ? "up" : "neutral"}
-            trendColor="success"
-          />
-          
-          <StatCard
-            label="Weekly Earnings"
-            value={formatCurrency(dashboardStats.weeklyStats.earnings)}
-            subtext="12% vs last week"
-            icon={<DollarSign className="w-6 h-6 text-success-500" />}
-            trend="up"
-            trendColor="success"
-          />
-        </div>
-
-        {/* Summary Stats Row */}
-        <div className="grid grid-cols-1 sm:grid-cols-3 gap-4 mb-8">
-          <StatCard
-            label="Active Contracts"
-            value={dashboardStats.activeContracts}
-            subtext="12% from last month"
-            icon={<BarChart3 className="w-6 h-6 text-primary" />}
-            trend="up"
-            trendColor="success"
-          />
-          
-          <StatCard
-            label="Monthly Earnings"
-            value={formatCurrency(dashboardStats.monthlyEarnings)}
-            subtext="8% from last month"
-            icon={<DollarSign className="w-6 h-6 text-success-500" />}
-            trend="up"
-            trendColor="success"
-          />
-          
-          <StatCard
-            label="Hours This Month"
-            value={dashboardStats.hoursWorked}
-            subtext="2 hours under target"
-            icon={<Clock className="w-6 h-6 text-warning-500" />}
-            trend="neutral"
-            trendColor="warning"
-          />
-        </div>
-
-        {/* Recent Shifts */}
-        <Card className="mb-8">
-          <CardHeader>
-            <CardTitle className="text-lg font-semibold text-gray-900">
-              Recent Shifts
-            </CardTitle>
->>>>>>> a8717062
           </CardHeader>
           <CardContent className="p-0">
             {recentShifts.length > 0 ? (
